--- conflicted
+++ resolved
@@ -4,11 +4,8 @@
 
 [project]
 name = "yotraco"
-<<<<<<< HEAD
 version = "0.2.0"
-=======
-version = "0.1.7"
->>>>>>> 83789811
+
 description = "A YOLO-based object tracking and counting system."
 readme = "README.md"
 authors = [
